use futures::{Async, Future, Poll};
use std::collections::VecDeque;

use self::rpc_builder::{RpcCallee, RpcCaller};
use super::candidate::Candidate;
use super::follower::Follower;
use super::leader::Leader;
use super::{NextState, RoleState};
use cluster::ClusterConfig;
use election::{Ballot, Role, Term};
use log::{Log, LogEntry, LogHistory, LogIndex, LogPosition, LogPrefix, LogSuffix};
use message::{Message, MessageHeader, SequenceNumber};
use metrics::NodeStateMetrics;
use node::{Node, NodeId};
use {Error, ErrorKind, Event, Io, Result};

mod rpc_builder;

/// 全ての状態に共通する処理をまとめた構造体.
pub struct Common<IO: Io> {
    local_node: Node,
    history: LogHistory,
    timeout: IO::Timeout,
    events: VecDeque<Event>,
    io: IO,
    unread_message: Option<Message>,
    seq_no: SequenceNumber,
    load_committed: Option<IO::LoadLog>,
    install_snapshot: Option<InstallSnapshot<IO>>,
    metrics: NodeStateMetrics,
}
impl<IO> Common<IO>
where
    IO: Io,
{
    /// 新しい`Common`インスタンスを生成する.
    pub fn new(
        node_id: NodeId,
        mut io: IO,
        config: ClusterConfig,
        metrics: NodeStateMetrics,
    ) -> Self {
        // 最初は（仮に）フォロワーだとしておく
        let timeout = io.create_timeout(Role::Follower);
        Common {
            local_node: Node::new(node_id),
            io,
            history: LogHistory::new(config),
            unread_message: None,
            seq_no: SequenceNumber::new(0),
            timeout,
            events: VecDeque::new(),
            load_committed: None,
            install_snapshot: None,
            metrics,
        }
    }

    /// 現在のクラスタの構成情報を返す.
    pub fn config(&self) -> &ClusterConfig {
        self.history.config()
    }

    /// ローカルログ（の歴史）を返す.
    pub fn log(&self) -> &LogHistory {
        &self.history
    }

    /// ローカルログのコミット済み領域の終端位置を返す.
    pub fn log_committed_tail(&self) -> LogPosition {
        self.history.committed_tail()
    }

    /// 現在の`Term` (選挙番号) を返す.
    pub fn term(&self) -> Term {
        self.local_node.ballot.term
    }

    /// ローカルノードの情報を返す.
    pub fn local_node(&self) -> &Node {
        &self.local_node
    }

    /// ローカルログへの追記イベントを処理する.
    pub fn handle_log_appended(&mut self, suffix: &LogSuffix) -> Result<()> {
        track!(self.history.record_appended(suffix))
    }

    /// ログのコミットイベントを処理する.
    pub fn handle_log_committed(&mut self, new_tail: LogIndex) -> Result<()> {
        track!(self.history.record_committed(new_tail))
    }

    /// ローカルログのロールバックイベントを処理する.
    pub fn handle_log_rollbacked(&mut self, new_tail: LogPosition) -> Result<()> {
        track!(self.history.record_rollback(new_tail))
    }

    /// ログのスナップショットインストール完了イベントを処理する.
    pub fn handle_log_snapshot_installed(
        &mut self,
        new_head: LogPosition,
        config: ClusterConfig,
    ) -> Result<()> {
        track!(self.history.record_snapshot_installed(new_head, config))
    }

    /// ログのスナップショットロードイベントを処理する.
    pub fn handle_log_snapshot_loaded(&mut self, prefix: LogPrefix) -> Result<()> {
        if self.history.committed_tail().index < prefix.tail.index {
            // タイミング次第では、進行中のスナップショットインストールを追い越して、
            // ロードが発生してしまうことがあるので、その場合でも`LogHistory`の整合性が崩れないように、
            // 先にインストールが完了したものとして処理してしまう.
            // (`consumed_tail.index <= committed_tail.index`の不変項を維持するため)
            //
            // NOTE: "タイミング次第"の例
            // - 1. インストールが物理的には完了
            //   - スナップショット地点以前のログは削除された
            //   - raftlog層への通知はまだ
            // - 2. スナップショット地点以前へのロード要求が発行された
            // - 3. ログは残っていないので、1のスナップショットをロードする
            //   => このメソッドに入ってくる
            // - 4. インストール完了が通知される
            track!(self
                .history
                .record_snapshot_installed(prefix.tail, prefix.config.clone(),))?;
        }
        track!(self.history.record_snapshot_loaded(&prefix))?;
        let event = Event::SnapshotLoaded {
            new_head: prefix.tail,
            snapshot: prefix.snapshot,
        };
        self.metrics.event_queue_len.increment();
        self.events.push_back(event);
        Ok(())
    }

    /// ローカルノードの投票状況を更新する.
    pub fn set_ballot(&mut self, new_ballot: Ballot) {
        if self.local_node.ballot != new_ballot {
            self.local_node.ballot = new_ballot.clone();
            self.metrics.event_queue_len.increment();
            self.events.push_back(Event::TermChanged { new_ballot });
        }
    }

    /// スナップショットをインストール中の場合には`true`を返す.
    ///
    /// このメソッドが`true`を返している間は、
    /// 新しいスナップショットのインストールを行うことはできない.
    pub fn is_snapshot_installing(&self) -> bool {
        self.install_snapshot.is_some()
    }

    /// Returns `true` if and only if a node is installing snapshot and should not do
    /// anything else until the running snapshot installation completes.
    /// This method should be used to determine the next state of a node.
    ///
    /// The difference between `is_snapshot_installing` and `is_focusing_on_installing_snapshot` is
    /// that a node can concurrently process multiple tasks while installing snapshot.
    ///
    /// Calls `is_snapshot_installing` if you want to confirm whether another snapshot installation
    /// is running or not.
    pub fn is_focusing_on_installing_snapshot(&self) -> bool {
        if let Some(ref snapshot) = self.install_snapshot {
            // This condition is a bit complicated.
            // See https://github.com/frugalos/raftlog/pull/16#discussion_r250061583.
            return self.log().tail().index < snapshot.summary.tail.index;
        }
        false
    }

    /// `Leader`状態に遷移する.
    pub fn transit_to_leader(&mut self) -> RoleState<IO> {
        self.metrics.transit_to_leader_total.increment();
        self.set_role(Role::Leader);
        RoleState::Leader(Leader::new(self))
    }

    /// `Candidate`状態に遷移する.
    pub fn transit_to_candidate(&mut self) -> RoleState<IO> {
        self.metrics.transit_to_candidate_total.increment();
        let new_ballot = Ballot {
            term: (self.local_node.ballot.term.as_u64() + 1).into(),
            voted_for: self.local_node.id.clone(),
        };
        self.set_ballot(new_ballot);
        self.set_role(Role::Candidate);
        RoleState::Candidate(Candidate::new(self))
    }

    /// `Follower`状態に遷移する.
<<<<<<< HEAD
    pub fn transit_to_follower(&mut self, followee: NodeId, term: Term) -> RoleState<IO> {
=======
    pub fn transit_to_follower(
        &mut self,
        followee: NodeId,
        pending_vote: Option<MessageHeader>,
    ) -> RoleState<IO> {
        self.metrics.transit_to_follower_total.increment();
>>>>>>> df7ece9f
        let new_ballot = Ballot {
            term,
            voted_for: followee,
        };
        self.set_ballot(new_ballot);
        self.set_role(Role::Follower);
        RoleState::Follower(Follower::new(self, pending_vote))
    }

    /// 次のメッセージ送信に使用されるシーケンス番号を返す.
    ///
    /// このメソッド自体は単に値を返すのみであり、
    /// 番号のインクリメントを行うことはない.
    pub fn next_seq_no(&self) -> SequenceNumber {
        self.seq_no
    }

    /// `IO`への参照を返す.
    pub fn io(&self) -> &IO {
        &self.io
    }

    /// `IO`への破壊的な参照を返す.
    ///
    /// 使い方を間違えるとデータの整合性を破壊してしまう可能性があるので、
    /// 注意を喚起する意味を込めて`unsafe`とする.
    pub unsafe fn io_mut(&mut self) -> &mut IO {
        &mut self.io
    }

    /// 指定範囲のローカルログをロードする.
    pub fn load_log(&mut self, start: LogIndex, end: Option<LogIndex>) -> IO::LoadLog {
        self.io.load_log(start, end)
    }

    /// ローカルログの末尾部分に`suffix`を追記する.
    pub fn save_log_suffix(&mut self, suffix: &LogSuffix) -> IO::SaveLog {
        self.io.save_log_suffix(suffix)
    }

    /// 現在の投票状況を保存する.
    pub fn save_ballot(&mut self) -> IO::SaveBallot {
        self.io.save_ballot(self.local_node.ballot.clone())
    }

    /// 以前の投票状況を復元する.
    pub fn load_ballot(&mut self) -> IO::LoadBallot {
        self.io.load_ballot()
    }

    /// 指定されたロール用のタイムアウトを設定する.
    pub fn set_timeout(&mut self, role: Role) {
        self.timeout = self.io.create_timeout(role);
    }

    /// タイムアウトに達していないかを確認する.
    pub fn poll_timeout(&mut self) -> Result<Async<()>> {
        track!(self.timeout.poll())
    }

    /// ユーザに通知するイベントがある場合には、それを返す.
    pub fn next_event(&mut self) -> Option<Event> {
        self.metrics.event_queue_len.decrement();
        self.events.pop_front()
    }

    /// 受信メッセージがある場合には、それを返す.
    pub fn try_recv_message(&mut self) -> Result<Option<Message>> {
        if let Some(message) = self.unread_message.take() {
            Ok(Some(message))
        } else {
            track!(self.io.try_recv_message())
        }
    }

    /// ローカルログのスナップショットのインストールを開始する.
    pub fn install_snapshot(&mut self, snapshot: LogPrefix) -> Result<()> {
        track_assert!(
            self.history.head().index <= snapshot.tail.index,
            ErrorKind::InconsistentState
        );
        track_assert!(self.install_snapshot.is_none(), ErrorKind::Busy);

        let future = InstallSnapshot::new(self, snapshot);
        self.install_snapshot = Some(future);
        Ok(())
    }

    /// 受信メッセージに対する共通的な処理を実行する.
    pub fn handle_message(&mut self, message: Message) -> HandleMessageResult<IO> {
        if self.local_node.role == Role::Leader
            && !self.config().is_known_node(&message.header().sender)
        {
            // a) リーダは、不明なノードからのメッセージは無視
            //
            //  リーダ以外は、クラスタの構成変更を跨いで再起動が発生した場合に、
            //  停止時には知らなかった新構成を把握するために、
            //  不明なノードからもメッセージも受信する必要がある.
            HandleMessageResult::Handled(None)
        } else if message.header().term > self.local_node.ballot.term {
            // b) 相手のtermの方が大きい => 新しい選挙が始まっているので追従する
            let is_follower = self.local_node.ballot.voted_for != self.local_node.id;
            if is_follower && self.local_node.ballot.voted_for != message.header().sender {
                // リーダをフォロー中(i.e., 定期的にハートビートを受信できている)の場合には、
                // そのリーダを信じて、現在の選挙を維持する.
                //
                // これはクラスタ構成変更時に、旧構成のメンバによって、延々と新選挙の開始が繰り返されてしまう
                // 可能性がある問題への対処となる.
                // この問題の詳細は論文の「6 Cluster membership changes」の"The third issue is ..."部分を参照のこと.
                return HandleMessageResult::Handled(None);
            }

            let new_term = message.header().term;
            let next_state = if let Message::RequestVoteCall(m) = message {
                if m.log_tail.is_newer_or_equal_than(self.history.tail()) {
                    // 送信者(候補者)のログは十分に新しいので、その人を支持する
                    let candidate = m.header.sender.clone();
<<<<<<< HEAD
                    self.unread_message = Some(Message::RequestVoteCall(m));
                    self.transit_to_follower(candidate, new_term)
=======
                    self.transit_to_follower(candidate, Some(m.header))
>>>>>>> df7ece9f
                } else {
                    // ローカルログの方が新しいので、自分で立候補する
                    self.transit_to_candidate()
                }
            } else if let Message::AppendEntriesCall { .. } = message {
                // 新リーダが当選していたので、その人のフォロワーとなる
                let leader = message.header().sender.clone();
                self.unread_message = Some(message);
<<<<<<< HEAD
                self.transit_to_follower(leader, new_term)
=======
                self.transit_to_follower(leader, None)
>>>>>>> df7ece9f
            } else if self.local_node.role == Role::Leader {
                self.transit_to_candidate()
            } else {
                let local = self.local_node.id.clone();
<<<<<<< HEAD
                self.transit_to_follower(local, new_term)
=======
                self.transit_to_follower(local, None)
>>>>>>> df7ece9f
            };
            HandleMessageResult::Handled(Some(next_state))
        } else if message.header().term < self.local_node.ballot.term {
            // c) 自分のtermの方が大きい => 選挙期間が古くなっていることを送信元の通知

            // NOTE: 返信メッセージの中身は重要ではないので、一番害の無さそうなものを送っておく
            self.rpc_callee(message.header()).reply_request_vote(false);
            HandleMessageResult::Handled(None)
        } else {
            // d) 同じ選挙期間に属するノードからのメッセージ
            match message {
                Message::RequestVoteCall { .. } if !self.is_following_sender(&message) => {
                    // 別の人をフォロー中に投票依頼が来た場合ので拒否
                    self.rpc_callee(message.header()).reply_request_vote(false);
                    HandleMessageResult::Handled(None)
                }
                Message::AppendEntriesCall { .. } if !self.is_following_sender(&message) => {
                    // リーダが確定したので、フォロー先を変更する
                    let leader = message.header().sender.clone();
                    self.unread_message = Some(message);
<<<<<<< HEAD
                    let term = self.local_node.ballot.term;
                    let next = self.transit_to_follower(leader, term);
=======
                    let next = self.transit_to_follower(leader, None);
>>>>>>> df7ece9f
                    HandleMessageResult::Handled(Some(next))
                }
                _ => HandleMessageResult::Unhandled(message), // 個別のロールに処理を任せる
            }
        }
    }

    /// バックグランド処理を一単位実行する.
    pub fn run_once(&mut self) -> Result<NextState<IO>> {
        let mut next_state = None;
        loop {
            // スナップショットのインストール処理
            if let Async::Ready(Some(summary)) = track!(self.install_snapshot.poll())? {
                let SnapshotSummary {
                    tail: new_head,
                    config,
                } = summary;
                self.install_snapshot = None;
                self.events.push_back(Event::SnapshotInstalled { new_head });
                track!(self.history.record_snapshot_installed(new_head, config))?;
            }

            // コミット済みログの処理.
            if let Async::Ready(Some(log)) = track!(self.load_committed.poll())? {
                // コミット済みのログを取得したので、ユーザに（イベント経由で）通知する.
                self.load_committed = None;
                match log {
                    Log::Prefix(snapshot) => track!(self.handle_log_snapshot_loaded(snapshot))?,
                    Log::Suffix(slice) => {
                        next_state = track!(self.handle_committed(slice))?;
                    }
                }
            }

            if self.load_committed.is_some()
                || self.history.consumed_tail().index == self.history.committed_tail().index
            {
                // コミット済みのログの読み込み中 or 未処理のコミット済みログ領域がない
                break;
            }

            let start = self.history.consumed_tail().index;
            let end = self.history.committed_tail().index;
            self.load_committed = Some(self.load_log(start, Some(end)));
        }
        Ok(next_state)
    }

    /// RPCの要求用のインスタンスを返す.
    pub fn rpc_caller(&mut self) -> RpcCaller<IO> {
        RpcCaller::new(self)
    }

    /// RPCの応答用のインスタンスを返す.
    pub fn rpc_callee<'a>(&'a mut self, caller: &'a MessageHeader) -> RpcCallee<IO> {
        RpcCallee::new(self, caller)
    }

    fn handle_retirement(&mut self, entry: &LogEntry) -> NextState<IO> {
        if let LogEntry::Retire { term, successor } = &entry {
            if self.term() != *term {
                return None;
            }

            if self.local_node.role == Role::Leader {
                // Notifies this commit to cluster members immediately.
                let head = self.log().tail();
                let entries = Vec::new();
                let slice = LogSuffix { head, entries };
                self.rpc_caller().broadcast_append_entries(slice);
            }

            if self.local_node.id == *successor {
                // 即座にleaderに遷移してしまうと、同じtermに複数リーダが存在してしまう危険性があるため、
                // 一度candidateを経由して、正規の手順でleaderに選出されるようにする。
                Some(self.transit_to_candidate())
            } else {
                // https://github.com/frugalos/raftlog/pull/27#issuecomment-485392303 の問題を回避するために、
                // `RequestVoteCall`メッセージを待たずにfollowerに遷移してしまう。
                let new_term = (term.as_u64() + 1).into();
                Some(self.transit_to_follower(successor.clone(), new_term))
            }
        } else {
            None
        }
    }

    fn handle_committed(&mut self, suffix: LogSuffix) -> Result<NextState<IO>> {
        let mut next_state = None;

        let new_tail = suffix.tail();
        for (index, entry) in (suffix.head.index.as_u64()..)
            .map(LogIndex::new)
            .zip(suffix.entries.into_iter())
        {
            next_state = self.handle_retirement(&entry);

            let event = Event::Committed { index, entry };
            self.events.push_back(event);
        }
        if new_tail.index >= self.log().head().index {
            // 「ローカルログの終端よりも先の地点のスナップショット」をインストールした後、
            // そのスナップショットのロードが行われるまでの間には、上の条件が`false`になる可能性がある.
            track!(self.history.record_consumed(new_tail.index))?;
        }
        Ok(next_state)
    }
    fn set_role(&mut self, new_role: Role) {
        if self.local_node.role != new_role {
            self.local_node.role = new_role;
            self.events.push_back(Event::RoleChanged { new_role });
        }
    }
    fn is_following_sender(&self, message: &Message) -> bool {
        self.local_node.ballot.voted_for == message.header().sender
    }
}

pub enum HandleMessageResult<IO: Io> {
    Handled(Option<RoleState<IO>>),
    Unhandled(Message),
}

#[derive(Debug, Clone)]
struct SnapshotSummary {
    tail: LogPosition,
    config: ClusterConfig,
}

struct InstallSnapshot<IO: Io> {
    future: IO::SaveLog,
    summary: SnapshotSummary,
}
impl<IO: Io> InstallSnapshot<IO> {
    pub fn new(common: &mut Common<IO>, prefix: LogPrefix) -> Self {
        let summary = SnapshotSummary {
            tail: prefix.tail,
            config: prefix.config.clone(),
        };
        let future = common.io.save_log_prefix(prefix);
        InstallSnapshot { future, summary }
    }
}
impl<IO: Io> Future for InstallSnapshot<IO> {
    type Item = SnapshotSummary;
    type Error = Error;
    fn poll(&mut self) -> Poll<Self::Item, Self::Error> {
        Ok(track!(self.future.poll())?.map(|()| self.summary.clone()))
    }
}

#[cfg(test)]
mod tests {
    use super::*;
    use prometrics::metrics::MetricBuilder;
    use trackable::result::TestResult;

    use log::{LogEntry, LogPrefix};
    use metrics::NodeStateMetrics;
    use test_util::tests::TestIoBuilder;

    #[test]
    fn is_snapshot_installing_works() -> TestResult {
        let node_id: NodeId = "node1".into();
        let metrics = track!(NodeStateMetrics::new(&MetricBuilder::new()))?;
        let io = TestIoBuilder::new()
            .add_member(node_id.clone())
            .add_member("node2".into())
            .add_member("node3".into())
            .finish();
        let cluster = io.cluster.clone();
        let mut common = Common::new(node_id.clone(), io, cluster.clone(), metrics);
        let prefix = LogPrefix {
            tail: LogPosition::default(),
            config: cluster.clone(),
            snapshot: Vec::default(),
        };

        assert!(!common.is_snapshot_installing());
        common.install_snapshot(prefix)?;
        assert!(common.is_snapshot_installing());

        Ok(())
    }

    #[test]
    fn is_focusing_on_installing_snapshot_works() -> TestResult {
        let node_id: NodeId = "node1".into();
        let metrics = track!(NodeStateMetrics::new(&MetricBuilder::new()))?;
        let io = TestIoBuilder::new()
            .add_member(node_id.clone())
            .add_member("node2".into())
            .add_member("node3".into())
            .finish();
        let cluster = io.cluster.clone();
        let mut common = Common::new(node_id.clone(), io, cluster.clone(), metrics);
        let prev_term = Term::new(0);
        let node_prefix = LogPrefix {
            tail: LogPosition {
                prev_term: prev_term.clone(),
                index: LogIndex::new(3),
            },
            config: cluster.clone(),
            snapshot: vec![0],
        };
        let log_suffix = LogSuffix {
            head: LogPosition {
                prev_term: prev_term.clone(),
                index: LogIndex::new(3),
            },
            entries: vec![
                LogEntry::Command {
                    term: prev_term.clone(),
                    command: Vec::default(),
                },
                LogEntry::Command {
                    term: prev_term.clone(),
                    command: Vec::default(),
                },
                LogEntry::Command {
                    term: prev_term.clone(),
                    command: Vec::default(),
                },
            ],
        };
        // The prefix of a leader is a bit ahead.
        let leader_prefix = LogPrefix {
            tail: LogPosition {
                prev_term: prev_term.clone(),
                index: LogIndex::new(5),
            },
            config: cluster.clone(),
            snapshot: vec![1],
        };

        assert!(!common.is_focusing_on_installing_snapshot());
        // Applies a prefix before tests.
        common.handle_log_snapshot_loaded(node_prefix.clone())?;
        common.install_snapshot(leader_prefix)?;
        // The node is installing a snapshot and focusing on the installation.
        assert!(common.is_focusing_on_installing_snapshot());
        // Appends new log entries.
        // Now `committed_tail` < `the tail of a prefix(snapshot)` < `appended_tail`
        common.handle_log_appended(&log_suffix)?;
        assert_eq!(
            common.log().tail(),
            LogPosition {
                prev_term: prev_term.clone(),
                index: LogIndex::new(6)
            }
        );
        // The node is not focusing on the installation.
        assert!(!common.is_focusing_on_installing_snapshot());

        Ok(())
    }
}<|MERGE_RESOLUTION|>--- conflicted
+++ resolved
@@ -190,16 +190,13 @@
     }
 
     /// `Follower`状態に遷移する.
-<<<<<<< HEAD
-    pub fn transit_to_follower(&mut self, followee: NodeId, term: Term) -> RoleState<IO> {
-=======
     pub fn transit_to_follower(
         &mut self,
         followee: NodeId,
+        term: Term,
         pending_vote: Option<MessageHeader>,
     ) -> RoleState<IO> {
         self.metrics.transit_to_follower_total.increment();
->>>>>>> df7ece9f
         let new_ballot = Ballot {
             term,
             voted_for: followee,
@@ -317,12 +314,7 @@
                 if m.log_tail.is_newer_or_equal_than(self.history.tail()) {
                     // 送信者(候補者)のログは十分に新しいので、その人を支持する
                     let candidate = m.header.sender.clone();
-<<<<<<< HEAD
-                    self.unread_message = Some(Message::RequestVoteCall(m));
-                    self.transit_to_follower(candidate, new_term)
-=======
-                    self.transit_to_follower(candidate, Some(m.header))
->>>>>>> df7ece9f
+                    self.transit_to_follower(candidate, new_term, Some(m.header))
                 } else {
                     // ローカルログの方が新しいので、自分で立候補する
                     self.transit_to_candidate()
@@ -331,20 +323,12 @@
                 // 新リーダが当選していたので、その人のフォロワーとなる
                 let leader = message.header().sender.clone();
                 self.unread_message = Some(message);
-<<<<<<< HEAD
-                self.transit_to_follower(leader, new_term)
-=======
-                self.transit_to_follower(leader, None)
->>>>>>> df7ece9f
+                self.transit_to_follower(leader, new_term, None)
             } else if self.local_node.role == Role::Leader {
                 self.transit_to_candidate()
             } else {
                 let local = self.local_node.id.clone();
-<<<<<<< HEAD
-                self.transit_to_follower(local, new_term)
-=======
-                self.transit_to_follower(local, None)
->>>>>>> df7ece9f
+                self.transit_to_follower(local, new_term, None)
             };
             HandleMessageResult::Handled(Some(next_state))
         } else if message.header().term < self.local_node.ballot.term {
@@ -365,12 +349,8 @@
                     // リーダが確定したので、フォロー先を変更する
                     let leader = message.header().sender.clone();
                     self.unread_message = Some(message);
-<<<<<<< HEAD
                     let term = self.local_node.ballot.term;
-                    let next = self.transit_to_follower(leader, term);
-=======
-                    let next = self.transit_to_follower(leader, None);
->>>>>>> df7ece9f
+                    let next = self.transit_to_follower(leader, term, None);
                     HandleMessageResult::Handled(Some(next))
                 }
                 _ => HandleMessageResult::Unhandled(message), // 個別のロールに処理を任せる
@@ -451,7 +431,7 @@
                 // https://github.com/frugalos/raftlog/pull/27#issuecomment-485392303 の問題を回避するために、
                 // `RequestVoteCall`メッセージを待たずにfollowerに遷移してしまう。
                 let new_term = (term.as_u64() + 1).into();
-                Some(self.transit_to_follower(successor.clone(), new_term))
+                Some(self.transit_to_follower(successor.clone(), new_term, None))
             }
         } else {
             None
